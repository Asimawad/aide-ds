--- conflicted
+++ resolved
@@ -50,14 +50,9 @@
 
   # LLM settings for evaluating program output / tracebacks
   feedback:
-<<<<<<< HEAD
-    model: MFDoom/deepseek-r1-tool-calling:1.5b
-    # model: gpt-4-turbo
-=======
-
     # model: MFDoom/deepseek-r1-tool-calling:1.5b
     model: o3-mini
->>>>>>> 71c6b3cb
+    # model: gpt-4-turbo
     temp: 0.5
 
   # hyperparameters for the tree search
