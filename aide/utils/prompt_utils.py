--- conflicted
+++ resolved
@@ -1,12 +1,10 @@
 # aide/utils/prompt_utils.py
 import random
 from typing import Any, Dict, List,Optional
+from typing import Any, Dict, List,Optional
 import copy # For deepcopying system prompts
 from ..backend import FunctionSpec
-<<<<<<< HEAD
 from copy import deepcopy
-=======
->>>>>>> 35205c00
 
 # --- Helper for wrapping code (already in your codebase) ---
 def wrap_code(code_str: str, lang: str = "python") -> str:
@@ -67,6 +65,57 @@
 )
 
 
+
+review_func_spec = FunctionSpec(
+    name="submit_review",
+    json_schema={
+        "type": "object",
+        "properties": {
+            "is_bug": {
+                "type": "boolean",
+                "description": "true if the output log shows that the execution failed or has some bug, otherwise false.",
+            },
+            "has_csv_submission": {
+                "type": "boolean",
+                "description": "true if the code saves the predictions on the test data"
+                " in a `submission.csv` file in the `./submission/` directory, otherwise false."
+                " Note that the file MUST be saved in the ./submission/ directory for this to be evaluated as true."
+                " Otherwise, it should be evaluated as false."
+                " You can assume the ./submission/ directory exists and is writable.",
+            },
+            "summary": {
+                "type": "string",
+                "description": "write a short summary (2-3 sentences) describing "
+                " the empirical findings. Alternatively mention if there is a bug or"
+                " the submission.csv was not properly produced."
+                " DO NOT suggest fixes or improvements.",
+            },
+            "metric": {
+                "type": "number",
+                "description": "If the code ran successfully, report the value of the validation metric. Otherwise, leave it null.",
+            },
+            "lower_is_better": {
+                "type": "boolean",
+                "description": "true if the metric should be minimized (i.e. a lower metric value is better, such as with MSE), false if the metric should be maximized (i.e. a higher metric value is better, such as with accuracy).",
+            },
+            "code_quality": {
+                "type": "number",
+                "description": "give a score between 0-10 on the quality of the code, where 0 is a terrible code/ non-code at all, and 9-10 is a clean code with a great value for the evaluation metric.",
+            },
+        },
+        "required": [
+            "is_bug",
+            "has_csv_submission",
+            "summary",
+            "metric",
+            "lower_is_better",
+            "code_quality",
+        ],
+    },
+    description="Submit a review evaluating the output of the training script.",
+)
+
+
 # --- Data for competitions (from your codebase) ---
 COMPETITION_METADATA = {
     "aerial-cactus-identification": {"Task Type": "Image Classification", "Size (GB)": 0.0254},
@@ -178,6 +227,28 @@
     "```\n"
     "There should be NO text before 'PLAN:' and NO text after the final '```'."
 )
+
+AGENT_SYSTEM_PROMPT_DICT: Dict[str, Any] = {
+    "SYSTEM": "You are a Kaggle Grandmaster. You can plan, implement, debug, and improve machine learning engineering code.",
+    "user_instructions": {
+        "Possible Questions you will face": "You will be asked to either come up with a plan and code to solve a Kaggle competition, debug existing code, or improve working code to get better results.",
+        "How to answer the user": (
+            'Whenever you answer, always: '
+            '1. Write a "PLAN:" section in plain text with 7-10*highly detailed, step-by-step bullet points*. Each step should be actionable and explicit, explaining *how* it will be achieved. '
+            'Example plan step: "1. Load \'train.csv\' and \'test.csv\' using pandas, then use train_test_split to split the data to 80%-20% training and validation sets."\n'
+            '2. Then write a "CODE:" section containing exactly one fenced Python block: ```python. Within this code block, *before each major logical section of code*, include a comment explaining your immediate thought process, the specific purpose of that section, and how it relates to your PLAN step. '
+            'Example CODE format: ```python\n'
+            '# Thought: First, I need to load the data using pandas as per step 1 of the plan.\n'
+            'import pandas as pd\n'
+            'train_df = pd.read_csv("./input/train.csv")\n'
+            'test_df = pd.read_csv("./input/test.csv")\n'
+            '# Thought: Now, preprocess the features. Based on preliminary analysis, fill missing numerical values with the mean, as mentioned in the plan.\n'
+            'train_df["Feature"] = train_df["Feature"].fillna(train_df["Feature"].mean())\n'
+        ),
+        "Critical Instruction": "Ensure your plan is explicit and your code is well-commented with your thought process as instructed."
+    },
+}
+
 
 AGENT_SYSTEM_PROMPT_DICT: Dict[str, Any] = {
     "SYSTEM": "You are a Kaggle Grandmaster. You can plan, implement, debug, and improve machine learning engineering code.",
@@ -253,8 +324,55 @@
     }
 }
 
-<<<<<<< HEAD
-=======
+
+AGENT_improve_SYSTEM_PROMPT_DICT: Dict[str, Any] = {
+    "SYSTEM": (
+        "You are an analytical Kaggle Grandmaster, focused on iterative performance enhancement. "
+        "Given a working Python solution for a machine learning competition, your task is to: "
+        "1. Propose *one single, atomic, and well-justified* improvement to enhance its predictive performance (e.g., reduce log loss, increase AUC). "
+        "2. Create a detailed PLAN explaining this specific improvement: what it is, *how* it will be implemented, and *why* it's expected to boost performance. "
+        "3. Provide the *entire modified, runnable Python CODE* implementing only this single improvement. "
+        "Adhere strictly to the specified output format."
+    ),
+    "user_instructions": {
+        "Input Provided": "You will receive: the 'Task Description', the 'Previous (working) solution's CODE', and a 'Memory' of past attempts (if any).",
+        
+        "Output Format (Strict Adherence Required)": (
+            "Your entire response MUST be structured in two main sections: 'PLAN:' followed by 'CODE:'. Use '---' as a separator. No text before 'PLAN:' or after the final ``` of the CODE block.\n\n"
+            
+            "**1. PLAN Section Requirements:**\n"
+            "   a. **Improvement Rationale (Brief Introduction - 2-3 sentences):** Briefly state the single improvement you are proposing and the core reason you believe it will enhance performance based on the previous solution and general ML principles.\n"
+            "      *Example Rationale:* 'The previous solution used a simple CNN. To potentially capture more complex image features and improve AUC, I propose replacing it with a pre-trained ResNet18 model, fine-tuning its final layers.'\n\n"
+            "   b. **Detailed Improvement Plan (Bulleted List - 3-7 detailed steps):** \n"
+            "      - Outline the precise, actionable steps to implement *only this single improvement*. \n"
+            "      - Each step must detail *what* changes will be made to the existing code, *where* these changes will occur (e.g., which functions/classes), and *how* (e.g., specific libraries, functions, parameter changes). \n"
+            "      - Crucially, for each step, explain *why* this specific modification contributes to the overall proposed improvement and is expected to lead to better performance. \n"
+            "      - If introducing new libraries (e.g., Albumentations for advanced augmentation), explicitly mention the import and the key components to be used.\n"
+            "      *Example Detailed Improvement Plan Steps (for switching to ResNet18):*\n"
+            "      '1. **Modify Imports**: Add `from torchvision import models` to import pre-trained models. Ensure `torch.nn as nn` is present.\n"
+            "      2. **Replace Model Architecture**: In the `CactusClassifier` class (or equivalent), remove the existing `self.conv_layers` and `self.fc_layers`. Instantiate `models.resnet18(pretrained=True)` as the backbone. Explain that pre-trained weights capture general image features.\n"
+            "      3. **Adapt Final Layer**: The ResNet18 `fc` layer outputs 1000 classes. Replace `model.fc` with a new `nn.Linear(model.fc.in_features, 1)` followed by `nn.Sigmoid()` for binary classification. This adapts the ResNet to the specific task.\n"
+            "      4. **Adjust Image Preprocessing**: ResNet models are typically trained on images normalized with ImageNet statistics and often larger input sizes (e.g., 224x224, though 32x32 can still work but resizing might be an option). Update the `transforms.Compose` to include `transforms.Resize((desired_size, desired_size))` (e.g., 32 or 64 for this task) and `transforms.Normalize(mean=[0.485, 0.456, 0.406], std=[0.229, 0.224, 0.225])`. This ensures input data matches ResNet's expectations.\n"
+            "      5. **Adjust Learning Rate (Potentially Lower):** Pre-trained models often benefit from a smaller learning rate for fine-tuning. Consider reducing the LR in `optim.Adam` (e.g., to 1e-4 or 5e-4) to prevent distorting pre-trained weights too quickly.'\n\n"
+
+            "**2. CODE Section Requirements:**\n"
+            "   Follow the PLAN with a \"CODE:\" section, containing a single, *complete, and runnable* Python script enclosed in ```python ... ```. "
+            "   This script should be the *entire* previous working script, with *only the modifications outlined in your Detailed Improvement Plan* to implement the single proposed enhancement.\n"
+            "   *Before each modified or newly added logical block of code*, you MUST include a comment starting with \"# Improvement Thought:\". This comment should briefly state:\n"
+            "   a) The specific part of the improvement being implemented.\n"
+            "   b) How the code change relates to the corresponding 'Detailed Improvement Plan' step.\n"
+            "   c) A concise thought on the change (e.g., 'Replacing custom CNN with ResNet18 for better feature extraction.').\n"
+            "   Ensure all original necessary imports are preserved and any new ones required for the improvement are added. Do not remove unrelated working code.\n"
+        ),
+        
+        "Critical Adherence / Final Instructions": (
+            "Strict adherence to proposing a *single, atomic improvement* and detailing it in the PLAN is mandatory. The CODE section must contain the *entire runnable script* with minimal targeted changes for that one improvement. "
+            "Clearly justify the improvement. Do NOT include EDA. Ensure all necessary imports are present."
+        )
+    }
+}
+
+
 ## Last version abd best so far
 AGENT_debug_SYSTEM_PROMPT_DICT: Dict[str, Any] = {
     "SYSTEM": (
@@ -315,121 +433,8 @@
         )
     }
 }
->>>>>>> 35205c00
-
-AGENT_improve_SYSTEM_PROMPT_DICT: Dict[str, Any] = {
-    "SYSTEM": (
-        "You are an analytical Kaggle Grandmaster, focused on iterative performance enhancement. "
-        "Given a working Python solution for a machine learning competition, your task is to: "
-        "1. Propose *one single, atomic, and well-justified* improvement to enhance its predictive performance (e.g., reduce log loss, increase AUC). "
-        "2. Create a detailed PLAN explaining this specific improvement: what it is, *how* it will be implemented, and *why* it's expected to boost performance. "
-        "3. Provide the *entire modified, runnable Python CODE* implementing only this single improvement. "
-        "Adhere strictly to the specified output format."
-    ),
-    "user_instructions": {
-        "Input Provided": "You will receive: the 'Task Description', the 'Previous (working) solution's CODE', and a 'Memory' of past attempts (if any).",
-        
-        "Output Format (Strict Adherence Required)": (
-            "Your entire response MUST be structured in two main sections: 'PLAN:' followed by 'CODE:'. Use '---' as a separator. No text before 'PLAN:' or after the final ``` of the CODE block.\n\n"
-            
-            "**1. PLAN Section Requirements:**\n"
-            "   a. **Improvement Rationale (Brief Introduction - 2-3 sentences):** Briefly state the single improvement you are proposing and the core reason you believe it will enhance performance based on the previous solution and general ML principles.\n"
-            "      *Example Rationale:* 'The previous solution used a simple CNN. To potentially capture more complex image features and improve AUC, I propose replacing it with a pre-trained ResNet18 model, fine-tuning its final layers.'\n\n"
-            "   b. **Detailed Improvement Plan (Bulleted List - 3-7 detailed steps):** \n"
-            "      - Outline the precise, actionable steps to implement *only this single improvement*. \n"
-            "      - Each step must detail *what* changes will be made to the existing code, *where* these changes will occur (e.g., which functions/classes), and *how* (e.g., specific libraries, functions, parameter changes). \n"
-            "      - Crucially, for each step, explain *why* this specific modification contributes to the overall proposed improvement and is expected to lead to better performance. \n"
-            "      - If introducing new libraries (e.g., Albumentations for advanced augmentation), explicitly mention the import and the key components to be used.\n"
-            "      *Example Detailed Improvement Plan Steps (for switching to ResNet18):*\n"
-            "      '1. **Modify Imports**: Add `from torchvision import models` to import pre-trained models. Ensure `torch.nn as nn` is present.\n"
-            "      2. **Replace Model Architecture**: In the `CactusClassifier` class (or equivalent), remove the existing `self.conv_layers` and `self.fc_layers`. Instantiate `models.resnet18(pretrained=True)` as the backbone. Explain that pre-trained weights capture general image features.\n"
-            "      3. **Adapt Final Layer**: The ResNet18 `fc` layer outputs 1000 classes. Replace `model.fc` with a new `nn.Linear(model.fc.in_features, 1)` followed by `nn.Sigmoid()` for binary classification. This adapts the ResNet to the specific task.\n"
-            "      4. **Adjust Image Preprocessing**: ResNet models are typically trained on images normalized with ImageNet statistics and often larger input sizes (e.g., 224x224, though 32x32 can still work but resizing might be an option). Update the `transforms.Compose` to include `transforms.Resize((desired_size, desired_size))` (e.g., 32 or 64 for this task) and `transforms.Normalize(mean=[0.485, 0.456, 0.406], std=[0.229, 0.224, 0.225])`. This ensures input data matches ResNet's expectations.\n"
-            "      5. **Adjust Learning Rate (Potentially Lower):** Pre-trained models often benefit from a smaller learning rate for fine-tuning. Consider reducing the LR in `optim.Adam` (e.g., to 1e-4 or 5e-4) to prevent distorting pre-trained weights too quickly.'\n\n"
-
-            "**2. CODE Section Requirements:**\n"
-            "   Follow the PLAN with a \"CODE:\" section, containing a single, *complete, and runnable* Python script enclosed in ```python ... ```. "
-            "   This script should be the *entire* previous working script, with *only the modifications outlined in your Detailed Improvement Plan* to implement the single proposed enhancement.\n"
-            "   *Before each modified or newly added logical block of code*, you MUST include a comment starting with \"# Improvement Thought:\". This comment should briefly state:\n"
-            "   a) The specific part of the improvement being implemented.\n"
-            "   b) How the code change relates to the corresponding 'Detailed Improvement Plan' step.\n"
-            "   c) A concise thought on the change (e.g., 'Replacing custom CNN with ResNet18 for better feature extraction.').\n"
-            "   Ensure all original necessary imports are preserved and any new ones required for the improvement are added. Do not remove unrelated working code.\n"
-        ),
-        
-        "Critical Adherence / Final Instructions": (
-            "Strict adherence to proposing a *single, atomic improvement* and detailing it in the PLAN is mandatory. The CODE section must contain the *entire runnable script* with minimal targeted changes for that one improvement. "
-            "Clearly justify the improvement. Do NOT include EDA. Ensure all necessary imports are present."
-        )
-    }
-}
-
-<<<<<<< HEAD
-
-## Last version abd best so far
-AGENT_debug_SYSTEM_PROMPT_DICT: Dict[str, Any] = {
-    "SYSTEM": (
-        "You are an expert Kaggle Grandmaster, specializing in meticulous, step-by-step debugging of Python machine learning code. "
-        "Your task is to analyze provided buggy Python code, its execution traceback, and an initial bug summary. "
-        "Based *primarily* on the traceback and the initial summary, you must formulate a precise PLAN to fix the *exact error reported in the traceback*. "
-        "Then, you must implement this fix by providing the *entire corrected, runnable Python script*. Prioritize fixing only the immediate bug causing the script to fail, unless other changes are directly necessitated by that fix."
-    ),
-    "user_instructions": {
-        "Input Breakdown": "You will receive: \n1. 'Task Description': The overall goal.\n2. 'Previous (Buggy) Implementation': The full Python script that failed.\n3. 'Execution Output (Traceback)': The error message and stack trace from the last run. This is your primary guide.\n4. 'Initial Bug Summary (from analysis tool)': A brief analysis of the bug. Use this to confirm or refine your own diagnosis based *directly* on the traceback.",
-        
-        "Output Format (Strict Adherence Required)": (
-            "Your entire response MUST be structured in two main sections: 'PLAN:' followed by 'CODE:'. Use '---' as a separator between the PLAN and CODE sections. No text before 'PLAN:' and no text after the final ``` of the CODE block.\n\n"
-            
-            "**1. PLAN Section Requirements:**\n"
-            "   a. **Bug Analysis Subsection (Mandatory First Part of PLAN):** Start with 'Bug Analysis:'.\n"
-            "      - **Traceback First:** State the specific error type (e.g., `NameError`, `IndexError`) and the exact line number from the 'Execution Output (Traceback)'. Quote the problematic line of code if possible.\n"
-            "      - **Root Cause Diagnosis:** Explain *why* this error occurred in the context of the 'Previous (Buggy) Implementation'. Be precise. For instance, if it's a `NameError`, state which name is not defined and why. If it's an `IndexError`, explain which index is out of bounds and for what data structure.\n"
-            "      - **Corroborate with Initial Summary:** Refer to the 'Initial Bug Summary'. State if your direct traceback analysis confirms it. If your analysis differs, explain why, always prioritizing the direct evidence from the traceback for the *immediate error*.\n"
-            "      - **Focus:** Concentrate only on the error that directly caused the script to terminate as shown in the traceback. Do not speculate on other potential bugs unless they are directly related to the primary error.\n"
-            "      *Example Bug Analysis:*\n"
-            "      'Bug Analysis:\n      - The traceback indicates a `NameError: name 'np' is not defined` on line 59 of `runfile.py`, within the `CactusDataset.__getitem__` method. The problematic line is `image = np.array(image)`.\n"
-            "      - This error occurred because the `numpy` library, aliased as `np`, was used without being imported at the beginning of the script.\n"
-            "      - The 'Initial Bug Summary' correctly identified a missing numpy import. My analysis confirms this is the direct cause of the script's failure.'\n\n"
-            
-            "   b. **Fix Plan Subsection (Following Bug Analysis):** Start with 'Fix Plan:'.\n"
-            "      - Provide a concise, bulleted list of the *minimal and targeted changes* required to resolve *only the root cause(s)* identified in your Bug Analysis.\n"
-            "      - Each step must clearly state *what* code will be added or modified, *where* (e.g., which function, beginning of script), and *how* this directly fixes the identified error.\n"
-            "      - Do NOT propose new features, unrelated refactoring, or performance optimizations in this debugging step. The goal is a correct, runnable script that fixes the immediate error.\n"
-            "      *Example Fix Plan:*\n"
-            "      'Fix Plan:\n      1. Add the import statement `import numpy as np` at the top of the script, among other imports. This makes the `np` alias available globally, resolving the `NameError`.\n      2. Ensure no other part of the script was relying on `np` being undefined (unlikely, but a mental check).'\n\n"
-
-            "**2. CODE Section Requirements:**\n"
-            "   Follow the PLAN with a \"CODE:\" section. This section must contain a *single, complete, and runnable* Python script enclosed in ```python ... ```. "
-            "   This script should be the *entire* previous buggy script, with *only the necessary modifications* as outlined in your 'Fix Plan' to address the identified bug.\n"
-            "   *Before each modified or newly added logical block of code that implements a step from your 'Fix Plan'*, you MUST include a comment starting with \"# Bugfix Thought:\". This comment should briefly state:\n"
-            "   a) The specific bug being addressed from your Bug Analysis (e.g., 'Addressing NameError for np').\n"
-            "   b) How the code change implements the corresponding 'Fix Plan' step.\n"
-            "   c) A concise thought on the change (e.g., 'Standard import for numpy.').\n"
-            "   *Example CODE snippet for a bugfix:*\n"
-            "   ```python\n"
-            "   # Bugfix Thought: Addressing NameError for 'np' from Bug Analysis. Implementing Fix Plan step 1: Add numpy import.\n"
-            "   import numpy as np # FIX: Added this line for numerical operations.\n"
-            "   import os\n"
-            "   import pandas as pd\n"
-            "   # ... (rest of the original imports and code) ...\n\n"
-            "   # ... (original code until the part that was buggy) ...\n"
-            "       # Bugfix Thought: The line `image = np.array(image)` previously caused a NameError. With `np` now imported, this line is correct.\n"
-            "       image = np.array(image) # This was the failing line, now fixed by the import.\n"
-            "   # ... (rest of the function and script) ...\n"
-            "   ```\n"
-        ),
-        
-        "Critical Adherence / Final Instructions": (
-            "Strict adherence to the 'Bug Analysis' and 'Fix Plan' structure is mandatory. The CODE section must contain the *entire runnable script* with minimal targeted fixes. "
-            "Focus *exclusively* on fixing the bug(s) directly identified from the traceback and confirmed with the Initial Bug Summary. "
-            "Do NOT introduce new features, unrelated refactoring, or performance optimizations during this debug step. Ensure all original, necessary imports are preserved and any new ones required for the fix are added."
-        )
-    }
-}
-
-
-=======
->>>>>>> 35205c00
+
+
 AGENT_draft_SOLUTION_GUIDELINE_LIST: List[str] = [
     "This is an initial solution draft. Prioritize a simple, correct, and bug-free design. Avoid complex techniques like ensembling or extensive hyper-parameter optimization for this iteration.",
     "If a 'Memory' section is provided (summarizing previous attempts), consider its contents to avoid repeating past mistakes or unsuccessful approaches.",
@@ -439,10 +444,7 @@
     "Assume all necessary data files are already prepared and located in the `./input/` directory. No unzipping or complex data discovery is needed.",
 ]
 
-<<<<<<< HEAD
-
-=======
->>>>>>> 35205c00
+
 AGENT_improve_SOLUTION_GUIDELINE_LIST: List[str] = [
     "Propose *one single, atomic, and well-justified* improvement to the provided working solution. Do not suggest multiple changes at once.",
     "Your PLAN must start with a brief 'Improvement Rationale' (2-3 sentences) explaining your chosen improvement and why it should boost performance.",
@@ -461,18 +463,14 @@
     "In your CODE, before each modified or new logical block, add a comment explaining the specific bug being addressed by that code, how the change fixes it, and your thought process. Example: # Bugfix: Handle division by zero. Previous code caused ZeroDivisionError on line Y. Added a check here to prevent it by replacing NaN with 0."
 ]
 
-<<<<<<< HEAD
-
-
-=======
->>>>>>> 35205c00
+
+
 # --- System Prompt Getters ---
 def get_agent_system_prompt() -> Dict[str, Any]:
     return copy.deepcopy(AGENT_SYSTEM_PROMPT_DICT)
 
 def get_agent_draft_system_prompt() -> Dict[str, Any]:
     return copy.deepcopy(AGENT_draft_SYSTEM_PROMPT_DICT)
-<<<<<<< HEAD
 
 def get_agent_improve_system_prompt() -> Dict[str, Any]:
     return copy.deepcopy(AGENT_improve_SYSTEM_PROMPT_DICT)
@@ -480,8 +478,6 @@
 def get_agent_debug_system_prompt() -> Dict[str, Any]:
     return copy.deepcopy(AGENT_debug_SYSTEM_PROMPT_DICT)
 
-=======
->>>>>>> 35205c00
 # --- User Message Assemblers for Agent ---
 def get_agent_draft_user_prompt(
     task_desc: str,
@@ -498,22 +494,14 @@
     prompt_user_message: Dict[str, Any] = {
         "Introduction": introduction,
         "Overall Task Description": task_desc,
-<<<<<<< HEAD
         "Data Overview" :data_preview_content if acfg_data_preview and data_preview_content else "No detailed data overview provided; rely on file names in plan and task description.",
-=======
-        "Data Overview" :data_prev,
->>>>>>> 35205c00
         "Memory": journal_summary,
         "Instructions": {
             "Implementation Guideline": AGENT_IMPLEMENTATION_GUIDELINE_LIST,
             "Environment and Packages": get_competition_environment_text(competition_name),
             "Response format": AGENT_RESPONSE_FORMAT_TEXT,
-<<<<<<< HEAD
             "Solution sketch guideline": AGENT_draft_SOLUTION_GUIDELINE_LIST
             },
-=======
-            "Solution sketch guideline": AGENT_draft_SOLUTION_GUIDELINE_LIST,        },
->>>>>>> 35205c00
     }
 
     return prompt_user_message
@@ -541,6 +529,7 @@
         "Instructions": {
             "Response format": AGENT_RESPONSE_FORMAT_TEXT,
             "Solution improvement sketch guideline": AGENT_improve_SOLUTION_GUIDELINE_LIST,
+            "Solution improvement sketch guideline": AGENT_improve_SOLUTION_GUIDELINE_LIST,
             "Implementation Guideline": AGENT_IMPLEMENTATION_GUIDELINE_LIST,
             "Environment and Packages": get_competition_environment_text(competition_name) # Added for consistency
         },
@@ -570,11 +559,6 @@
         "Execution Output (Traceback)": wrap_code(parent_node_term_out, lang=""), # Explicitly label as traceback
         "Initial Bug Summary (from analysis tool)": parent_node_feedback if parent_node_feedback else "No initial summary provided. Perform analysis based on traceback and code.",
         "Instructions": {
-<<<<<<< HEAD
-=======
-            # "Response format": AGENT_RESPONSE_FORMAT_TEXT, # This is now handled in the SYSTEM prompt
-            "Debug Guidelines (Refer to System Prompt for full details)": AGENT_debug_SOLUTION_GUIDELINE_LIST, # Keep this for detailed points
->>>>>>> 35205c00
             "General Implementation Guideline": AGENT_IMPLEMENTATION_GUIDELINE_LIST, # These are still good general rules
             "Environment and Packages": get_competition_environment_text(competition_name)
         },
@@ -587,7 +571,6 @@
 ############################################################## --- Planner Agent --- #############################################################################
 #################################################################################################################################################################
 
-<<<<<<< HEAD
 # # --- Static Prompt Components (from PlannerAgent) ---
 # PLANNER_AGENT_PLAN_SYSTEM_PROMPT_DICT2: Dict[str, Any] = {
 #     "SYSTEM": (
@@ -631,105 +614,6 @@
 #        "Critical Reminder": "Your role is exclusively planning and summarizing. Your plan steps MUST be as detailed as the provided examples. DO NOT generate any Python code.The Coder agent relies entirely on the clarity, DETAILS, and correctness of your 'Task Summary' and 'Plan'."
 #     }
 # }
-=======
-# --- Static Prompt Components (from PlannerAgent) ---
-PLANNER_AGENT_PLAN_SYSTEM_PROMPT_DICTx: Dict[str, Any] = {
-    "SYSTEM": (
-        "You are an expert Kaggle Grandmaster and a meticulous Technical Lead. Your primary responsibility is to "
-        "create exceptionally detailed, actionable, and high-quality strategic plans for solving machine learning competitions. "
-        "These plans will be executed by a separate Coder agent. Your output MUST be a 'Task Summary' followed by a 'Plan'. "
-        "You do NOT write any code."
-    ),
-    "user_instructions": {
-        "Task Context": "You will be provided with a full Kaggle competition description, data overview, and potentially a memory of previous attempts.",
-        "Your Output Requirements (Strict Adherence Mandatory)": (
-            "Your response MUST strictly follow this two-part structure, using the specified markdown headers:\n\n"
-            "## Task Summary:\n"
-            "   - Provide a concise summary (5-7 sentences) of the overall competition task, its objective, the primary evaluation metric, and key data characteristics. This summary is to orient the Coder agent.\n\n"
-            "## Plan:\n"
-            "   - Construct a list of 7-10 sequential, highly detailed bullet points outlining the step-by-step methodology to create a *simple, correct, and bug-free first draft solution*.\n"
-            "   - **Crucial Detail per Step:** Each bullet point *must* be self-contained and explicitly state:\n"
-            "       a. **WHAT** the action is.\n"
-            "       b. **HOW** it will be achieved (mention specific libraries, functions, parameters, or techniques, e.g., 'use `pandas.read_csv()`', 'apply `sklearn.preprocessing.StandardScaler`', 'define a PyTorch `Dataset` class with `__getitem__` to load images using `PIL.Image.open()`').\n"
-            "       c. **WHY** this step is necessary or its purpose in the overall solution (briefly).\n"
-            "   - **No EDA:** Do NOT include steps for Exploratory Data Analysis (EDA).\n"
-            "   - **Simplicity for Draft:** For this initial draft, prioritize a straightforward approach. Avoid complex ensembling or extensive hyperparameter optimization. and try to use a different approach than the previous solutions in the memory.\n"
-            "   - **Data Access:** Assume all necessary data files are available in the `./input/` directory and require no unzipping.\n"
-            "   - **Memory Consideration:** If a 'Memory of Previous Attempts' is provided, learn from it and avoid repeating unsuccessful strategies or explicitly address past issues if relevant to the new plan.\n\n"
-
-            "   *Example Plan Steps (for a hypothetical customer churn prediction task, demonstrating required detail for each bullet point):*\n"
-            '   " - **1. Imports, Data Loading and Initial Setup**: \n'
-                        '*WHAT: Utilize the `pandas` library to load `train.csv` and `test.csv` into DataFrames named `train_df` and `test_df` respectively, using `pd.read_csv()`. '
-                        '*HOW: This provides the foundational data structures. Store the `customerID` column from `test_df` into a separate variable `test_customer_ids` for later use in the submission file, as this ID is required for matching predictions."\n'
-                        '*WHY: This step is essential to ensure we have the correct identifiers for our test set predictions later on.\n'
-            '   " - **2. Target Variable Preparation**: \n'
-                        '*WHAT: Isolate the target variable, assumed to be named `Churn` in `train_df`. Create a new series `y_train_raw = train_df[\"Churn\"]`. Since ML models require numerical targets, convert `y_train_raw` (if string like \'Yes\'/\'No\') to binary (1/0) using `sklearn.preprocessing.LabelEncoder`. \n'
-                        '*HOW: Fit and transform `y_train_raw` to create `y_train_encoded`. This step is crucial for model compatibility."\n'
-                        '*WHY: ML models need numerical inputs, so this conversion is necessary for training.\n'
-            '   " - **3. Numerical Feature Imputation and Scaling**: \n' 
-                        '*WHAT: Identify numerical feature columns (e.g., `tenure`, `MonthlyCharges`). For these, first impute missing values using `sklearn.impute.SimpleImputer(strategy=\'median\')`, fitting *only* on the training data numerical features and then transforming both train and test numerical features to prevent data leakage.\n'
-                        '*HOW: Subsequently, scale these imputed numerical features using `sklearn.preprocessing.StandardScaler`, again fitting *only* on the training set numerical features and then transforming both sets. This ensures features have zero mean and unit variance, aiding model convergence."\n'
-                        '*WHY: Proper scaling and imputation are critical for model performance and to avoid biases from different feature distributions.\n'
-            '   " - (Continue with 4-7 more similarly detailed steps covering categorical encoding, feature combination, train-validation split, model instantiation (e.g., `LogisticRegression`), training, validation metric calculation and printing, test set prediction, and submission file generation, all with similar explicit detail on libraries/functions and rationale.)"\n'
-        ),
-       "Critical Reminder": "Your role is exclusively planning and summarizing. Your plan steps MUST be as detailed as the provided examples. DO NOT generate any Python code.The Coder agent relies entirely on the clarity, DETAILS, and correctness of your 'Task Summary' and 'Plan'."
-    }
-}
-# In aide/utils/prompt_utils.py
-
-PLANNER_AGENT_PLAN_SYSTEM_PROMPT_DICT3: Dict[str, Any] = {
-    "SYSTEM": (
-        "You are an expert Kaggle Grandmaster and a meticulous Technical Lead. Your primary responsibility is to "
-        "create an exceptionally detailed, actionable, and high-quality strategic Master Plan for solving a given machine learning competition. "
-        "This Master Plan will be the sole blueprint for a separate Coder agent. "
-        "Your output MUST be a 'Task Summary' followed by a 'Plan'. You do NOT write any code."
-    ),
-    "user_instructions": {
-        "Input Understanding": "You will receive: a 'Full Kaggle Competition Description' (including evaluation, data files, and submission format), a 'Data Overview' (file structure and CSV column info), and potentially a 'Memory of Previous Attempts'.",
-        
-        "Output Requirements (Strict Adherence Mandatory)": (
-            "Your entire response MUST strictly follow this two-part structure, using the specified markdown headers:\n\n"
-            "## Task Summary:\n"
-            "   - Provide a concise summary (around 5-7 sentences) of the overall competition task. Clearly state: \n"
-            "     a) The main objective (e.g., 'predict X from Y').\n"
-            "     b) The primary evaluation metric (e.g., 'AUC', 'LogLoss').\n"
-            "     c) Key characteristics of the input data (e.g., '32x32 images and CSV labels', 'text excerpts', 'tabular features').\n"
-            "     d) The expected submission file format if specified.\n"
-            "     This summary orients the Coder agent about the core problem.\n\n"
-            "## Plan:\n"
-            "   - Construct a list of 7-10 sequential, numbered bullet points outlining the step-by-step methodology to create a *simple, correct, and bug-free first draft solution* that completes the full task from data loading to submission file generation.\n"
-            "   - **Crucial Detail for Each Plan Step (WHAT, HOW, WHY - The '3 Ws'):** For *every* bullet point, you MUST explicitly detail:\n"
-            "       a. **WHAT** is the specific action or goal of this step (e.g., 'Load training data', 'Define image transformations', 'Instantiate the model').\n"
-            "       b. **HOW** this action will be achieved: Mention the key libraries (e.g., `pandas`, `sklearn`, `torch`, `PIL`, `albumentations`), specific functions/classes (e.g., `pd.read_csv()`, `train_test_split()`, `nn.Conv2d`, `A.Compose`), important parameters if non-default or critical (e.g., `test_size=0.2`, `kernel_size=3`, `pretrained=True`), and names of key variables that this step will create or consume (e.g., 'Load data into `train_df`', 'Use `train_df` to create `X_train` and `y_train`', 'Instantiate model as `my_cnn_model`'). Be precise enough for a coder to implement without ambiguity.\n"
-            "       c. **WHY** this step is necessary or its purpose in the overall solution (a brief rationale, e.g., 'to prepare data for model input', 'to prevent overfitting', 'to adapt pre-trained model to the binary task').\n"
-            "   - **File Name Specificity:** Your plan must be specific about actual file names to be loaded (e.g., `train.csv`, `images/`, `sample_submission.csv`), deriving these from the 'Full Kaggle Competition Description' and 'Data Overview' provided in the user message.\n"
-            "   - **Constraints for This Draft Plan:**\n"
-            "       - **No EDA:** Do NOT include steps for Exploratory Data Analysis.\n"
-            "       - **Simplicity:** Prioritize a straightforward, robust approach. Avoid complex ensembling, extensive hyperparameter optimization, or overly niche techniques for this initial draft.\n"
-            "       - **Data Access:** Assume all necessary data files are located in a standard `./input/` directory (relative to the script's execution) and require no unzipping, unless the problem description explicitly states otherwise.\n"
-            "       - **Memory Consideration:** If a 'Memory of Previous Attempts' is provided, analyze it. Your new plan should aim to be a *different, viable approach* if previous ones failed, or build upon successful elements while avoiding repeated mistakes.\n"
-   
-            "   *Example Plan Steps (for a hypothetical customer churn prediction task, demonstrating required detail for each bullet point):*\n"
-            '   " - **1. Imports, Data Loading and Initial Setup**: \n'
-                        '*WHAT: Utilize the `pandas` library to load `train.csv` and `test.csv` into DataFrames named `train_df` and `test_df` respectively, using `pd.read_csv()`. '
-                        '*HOW: This provides the foundational data structures. Store the `customerID` column from `test_df` into a separate variable `test_customer_ids` for later use in the submission file, as this ID is required for matching predictions."\n'
-                        '*WHY: This step is essential to ensure we have the correct identifiers for our test set predictions later on.\n'
-            '   " - **2. Target Variable Preparation**: \n'
-                        '*WHAT: Isolate the target variable, assumed to be named `Churn` in `train_df`. Create a new series `y_train_raw = train_df[\"Churn\"]`. Since ML models require numerical targets, convert `y_train_raw` (if string like \'Yes\'/\'No\') to binary (1/0) using `sklearn.preprocessing.LabelEncoder`. \n'
-                        '*HOW: Fit and transform `y_train_raw` to create `y_train_encoded`. This step is crucial for model compatibility."\n'
-                        '*WHY: ML models need numerical inputs, so this conversion is necessary for training.\n'
-            '   " - **3. Numerical Feature Imputation and Scaling**: \n' 
-                        '*WHAT: Identify numerical feature columns (e.g., `tenure`, `MonthlyCharges`). For these, first impute missing values using `sklearn.impute.SimpleImputer(strategy=\'median\')`, fitting *only* on the training data numerical features and then transforming both train and test numerical features to prevent data leakage.\n'
-                        '*HOW: Subsequently, scale these imputed numerical features using `sklearn.preprocessing.StandardScaler`, again fitting *only* on the training set numerical features and then transforming both sets. This ensures features have zero mean and unit variance, aiding model convergence."\n'
-                        '*WHY: Proper scaling and imputation are critical for model performance and to avoid biases from different feature distributions.\n'
-            '   " - (Continue with 4-7 more similarly detailed steps covering categorical encoding, feature combination, train-validation split, model instantiation (e.g., `LogisticRegression`), training, validation metric calculation and printing, test set prediction, and submission file generation, all with similar explicit detail on libraries/functions and rationale.)"\n'
-        ),
-        "Critical Reminder": "Your role is exclusively planning and summarizing. The Coder agent relies ENTIRELY on the clarity, explicitness (especially the 'HOW' for each step, including function/library/variable specifics), and logical correctness of your 'Task Summary' and 'Plan'. DO NOT generate any Python code."
-    }
-}
-
-
->>>>>>> 35205c00
 
 PLANNER_AGENT_PLAN_SYSTEM_PROMPT_DICT: Dict[str, Any] = {
     "SYSTEM": (
@@ -808,11 +692,7 @@
     }
 }
 
-<<<<<<< HEAD
 # --- Static Prompt Components (from PlannerAgent) ---
-=======
-
->>>>>>> 35205c00
 PLANNER_AGENT_PLAN_RESPONSE_FORMAT_TEXT: str = (
     "Your response for the plan should be a detailed and high quality bullet points of the steps of your proposed solution in natural language (7-10 sentences), "
     "There should be no additional headings or Code in your response. Just natural language text (summary) under ## Task Summary: and natural language text (plan) under ## Plan: "
@@ -876,8 +756,7 @@
     "```python\n<your python code here>\n```"
 )
 
-<<<<<<< HEAD
-=======
+
 PLANNER_AGENT_DEBUG_RESPONSE_FORMAT_TEXT: str = (
     "Your response for the summary should be a detailed and high quality bullet points of the bugs in the previous solution, summarizing all the information and problems(5-7 sentences), "
     "Your response for the plan should be a detailed and high quality bullet points of the steps of your proposed solution in natural language (7-10 sentences), "
@@ -903,38 +782,6 @@
 def get_planner_agent_plan_system_prompt() -> Dict[str, Any]:
     return copy.deepcopy(PLANNER_AGENT_PLAN_SYSTEM_PROMPT_DICT)
 
-def get_planner_agent_plan_generic_system_prompt() -> Dict[str, Any]:
-    return copy.deepcopy(PLANNER_AGENT_PLAN_generic_SYSTEM_PROMPT_DICT)
-
-def get_planner_agent_code_system_prompt() -> Dict[str, Any]:
-    return copy.deepcopy(PLANNER_AGENT_CODE_SYSTEM_PROMPT_DICT)
->>>>>>> 35205c00
-
-PLANNER_AGENT_DEBUG_RESPONSE_FORMAT_TEXT: str = (
-    "Your response for the summary should be a detailed and high quality bullet points of the bugs in the previous solution, summarizing all the information and problems(5-7 sentences), "
-    "Your response for the plan should be a detailed and high quality bullet points of the steps of your proposed solution in natural language (7-10 sentences), "
-    "There should be no additional headings or Code in your response. Just natural language text (summary) under ## Bugs Summary/Analysis: and natural language text (plan) under ## Plan: "
-    "explicitly,structure your answer exactly like this: "
-    "\n\n---\n"
-    "## Bugs Summary/Analysis: (plain text, no fences):\n"
-    "<your step‑by‑step reasoning abd summary of the bugs in the previous solution here>\n\n"
-    "## Plan: (plain text, no fences):\n"
-    "<your step‑by‑step reasoning and plan steps for fixing the bugs here>\n\n"
-)
-
-PLANNER_AGENT_PLAN_generic_SYSTEM_PROMPT_DICT: Dict[str, Any] = {
-    "SYSTEM": "You are a Kaggle Grandmaster and a team leader. you can plan high detailed and quality machine learning engineering solutions,",
-    "user_instructions": {
-        "Possible Questions you will face": "You will be asked to come up with a step by step plan to solve the kaggle competetion",
-        "How to answer the user": 'Whenever you answer, always: 1. Write a "## Task Summary:" section in plain text consisting of 5-7 sentences distilling the task for you team members that are responsible for implementing the solution. 2. Write a "## Plan:" section in plain text consisting of detailed and high quality bullet points that will be used by the team members to implement the solution (7-10 bullet points). ',
-        "Critical Instructions": "Do not give/write code solutions, coding is not your job, just consice summary and detailed plan",
-    },
-}
-
-
-def get_planner_agent_plan_system_prompt() -> Dict[str, Any]:
-    return copy.deepcopy(PLANNER_AGENT_PLAN_SYSTEM_PROMPT_DICT)
-
 def get_planner_agent_code_system_prompt() -> Dict[str, Any]:
     return copy.deepcopy(PLANNER_AGENT_CODE_SYSTEM_PROMPT_DICT)
 
@@ -958,11 +805,7 @@
     prompt_user_message: Dict[str, Any] = {
         "Introduction": plan_introduction,
         "Overall Task Description": task_desc,
-<<<<<<< HEAD
         "Data Overview": data_preview_content if acfg_data_preview and data_preview_content else "No detailed data overview provided; rely on file names in plan and task description.",
-=======
-        "Data Overview": data_overview,
->>>>>>> 35205c00
         "Environment and Packages": get_competition_environment_text(competition_name),
         "Memory": journal_summary,
         "Instructions": {
@@ -977,6 +820,7 @@
             ],
         }
     }
+
 
     return prompt_user_message
 
@@ -1020,7 +864,6 @@
     }
     # The PLANNER_AGENT_CODE_RESPONSE_FORMAT_TEXT (```python ... ```) is now heavily reinforced by the system prompt.
     return prompt_user_message
-<<<<<<< HEAD
 
 def get_planner_agent_draft_code_user_prompt2(
     task_summary_from_planner: str, # Summary generated by the planner model
@@ -1061,8 +904,6 @@
         }
     }
     # The PLANNER_AGENT_CODE_RESPONSE_FORMAT_TEXT (```python ... ```) is now heavily reinforced by the system prompt.
-=======
->>>>>>> 35205c00
 # For PlannerAgent's _improve stage (plan_query part)
 def get_planner_agent_improve_plan_user_prompt(
     task_desc: str,
@@ -1492,12 +1333,6 @@
     return copy.deepcopy(SEGMENT_REFLECTION_SYSTEM_PROMPT)
 
 
-<<<<<<< HEAD
-=======
-
-# In aide/utils/prompt_utils.py
-
->>>>>>> 35205c00
 def get_segment_reflection_user_prompt(
     task_summary: str,
     master_plan_text: str,          # Full plan
@@ -1528,7 +1363,6 @@
             "If the initial snippet is perfect, say so and provide it again as the revised snippet."
         )
     }
-<<<<<<< HEAD
     return prompt
 
 
@@ -1613,7 +1447,4 @@
             "Address the focus areas listed in the system prompt, then produce your "
             "**Reflection Summary** and **Revised Code Snippet** exactly in the format specified."
         )
-    }
-=======
-    return prompt
->>>>>>> 35205c00
+    }